import os
from typing import List, Union

from lm_eval import utils
from lm_eval.logger import eval_logger
from lm_eval.api.task import TaskConfig, Task, ConfigurableTask
from lm_eval.api.registry import (
    register_task,
    register_group,
    TASK_REGISTRY,
    GROUP_REGISTRY,
    ALL_TASKS,
)


def get_task_name_from_config(task_config):
    return "{dataset_path}_{dataset_name}".format(**task_config)


def include_task_folder(task_dir):
    """
    Calling this function
    """
    for root, subdirs, file_list in os.walk(task_dir):
<<<<<<< HEAD
        if len(file_list) > 0:
=======
        if (subdirs == [] or subdirs == ["__pycache__"]) and (len(file_list) > 0):
>>>>>>> 9a8fee14
            for f in file_list:
                if f.endswith(".yaml"):
                    yaml_path = os.path.join(root, f)
                    try:
                        config = utils.load_yaml_config(yaml_path)

                        SubClass = type(
                            config["task"] + "ConfigurableTask",
                            (ConfigurableTask,),
                            {"CONFIG": TaskConfig(**config)},
                        )

                        if "task" in config:
                            # task_name = "{}:{}".format(
                            #     get_task_name_from_config(config), config["task"]
                            # )
                            task_name = "{}".format(config["task"])
                            register_task(task_name)(SubClass)

                        if "group" in config:
                            for group in config["group"]:
                                register_group(group)(SubClass)
                    except Exception as error:
                        eval_logger.warning(
                            "Failed to load config in\n"
                            f"                                 {yaml_path}\n"
                            "                                 Config will not be added to registry\n"
                            f"                                 Error: {error}"
                        )


task_dir = os.path.dirname(os.path.abspath(__file__)) + "/"
include_task_folder(task_dir)


def get_task(task_name, config):
    try:
        return TASK_REGISTRY[task_name](config=config)
    except KeyError:
        eval_logger.info("Available tasks:")
        eval_logger.info(list(TASK_REGISTRY) + list(GROUP_REGISTRY))
        raise KeyError(f"Missing task {task_name}")


def get_task_name_from_object(task_object):
    for name, class_ in TASK_REGISTRY.items():
        if class_ is task_object:
            return name

    # TODO: scrap this
    # this gives a mechanism for non-registered tasks to have a custom name anyways when reporting
    return (
        task_object.EVAL_HARNESS_NAME
        if hasattr(task_object, "EVAL_HARNESS_NAME")
        else type(task_object).__name__
    )


# TODO: pass num_fewshot and other cmdline overrides in a better way
def get_task_dict(task_name_list: List[Union[str, dict, Task]], **kwargs):

    config = {**kwargs}

    task_name_from_registry_dict = {}
    task_name_from_config_dict = {}
    task_name_from_object_dict = {}

    for task_element in task_name_list:
        if isinstance(task_element, str):

            if task_element in GROUP_REGISTRY:
                for task_name in GROUP_REGISTRY[task_element]:
                    if task_name not in task_name_from_registry_dict:
                        task_name_from_registry_dict = {
                            **task_name_from_registry_dict,
                            task_name: get_task(task_name=task_name, config=config),
                        }
            else:
                task_name = task_element
                if task_name not in task_name_from_registry_dict:
                    task_name_from_registry_dict = {
                        **task_name_from_registry_dict,
                        task_name: get_task(task_name=task_element, config=config),
                    }

        elif isinstance(task_element, dict):
            task_element.update(config)
            task_name_from_config_dict = {
                **task_name_from_config_dict,
                get_task_name_from_config(task_element): ConfigurableTask(
                    config=task_element
                ),
            }

        elif isinstance(task_element, Task):

            task_name_from_object_dict = {
                **task_name_from_object_dict,
                get_task_name_from_object(task_element): task_element,
            }

    # task_name_from_registry_dict = {
    #     task_name: get_task(
    #         task_name=task_name,
    #         task_config=config
    #     )
    #     for group_name in task_name_list for task_name in GROUP_REGISTRY[group_name]
    #     if (isinstance(group_name, str)) and (group_name in GROUP_REGISTRY)
    # }
    # task_name_from_config_dict = {
    #     get_task_name_from_config(task_config): ConfigurableTask(
    #         config=task_config
    #     )
    #     for task_config in task_name_list
    #     if isinstance(task_config, dict)
    # }
    # # TODO: Do we still need this?
    # task_name_from_object_dict = {
    #     get_task_name_from_object(task_object): task_object
    #     for task_object in task_name_list
    #     if isinstance(task_object, Task)
    # }

    assert set(task_name_from_registry_dict.keys()).isdisjoint(
        set(task_name_from_object_dict.keys())
    )
    return {
        **task_name_from_registry_dict,
        **task_name_from_config_dict,
        **task_name_from_object_dict,
    }<|MERGE_RESOLUTION|>--- conflicted
+++ resolved
@@ -22,11 +22,7 @@
     Calling this function
     """
     for root, subdirs, file_list in os.walk(task_dir):
-<<<<<<< HEAD
-        if len(file_list) > 0:
-=======
         if (subdirs == [] or subdirs == ["__pycache__"]) and (len(file_list) > 0):
->>>>>>> 9a8fee14
             for f in file_list:
                 if f.endswith(".yaml"):
                     yaml_path = os.path.join(root, f)
